--- conflicted
+++ resolved
@@ -8,13 +8,8 @@
 */
 
 const testParams = {
-<<<<<<< HEAD
     useDevArgon2: false, // true => 100txs processProposal: ~7sec | false => 100txs processProposal: ~5.8sec
-    nbOfAccounts: 200,
-=======
-    useDevArgon2: true,
-    nbOfAccounts: 400,
->>>>>>> 3af71b4e
+    nbOfAccounts: 100,
     addressType: 'W',
 }
 
