--- conflicted
+++ resolved
@@ -158,13 +158,7 @@
             const lastBlockIndex = this.blockchain.currentHeight;
 
             if (finalizedBlock.index > lastBlockIndex + 1) {
-<<<<<<< HEAD
-                console.log(`Rejected block proposal, higher index: ${finalizedBlock.index} > ${lastBlockIndex + 1} | from: ${finalizedBlock.Txs[0].outputs[0].address.slice(0,6)}`); return false;
-=======
-                console.log(`Rejected block proposal, higher index: ${finalizedBlock.index} > ${lastBlockIndex + 1} | from: ${finalizedBlock.Txs[0].outputs[0].address.slice(0, 6)}`); return false;
-
-                // verify the hash
->>>>>>> eeed736f
+                console.log(`Rejected block proposal, higher index: ${finalizedBlock.index} > ${lastBlockIndex + 1}`); return false;
             }
             if (finalizedBlock.index <= lastBlockIndex) {
                 console.log(`Rejected block proposal, older index: ${finalizedBlock.index} <= ${lastBlockIndex} | from: ${finalizedBlock.Txs[0].outputs[0].address.slice(0, 6)}`); return false;
