--- conflicted
+++ resolved
@@ -295,18 +295,12 @@
 
         this.blockCandidate = await this.#createBlockCandidate();
         if (this.roles.includes('miner')) { this.miner.pushCandidate(this.blockCandidate); }
-<<<<<<< HEAD
-        await this.p2pBroadcast('new_block_candidate', this.blockCandidate);
-        if (this.callbacks.digestFinalizedBlock) { this.callbacks.digestFinalizedBlock(this.blockCandidate); }
-=======
-
         try {
             await this.p2pBroadcast('new_block_candidate', this.blockCandidate);
+            if (this.callbacks.digestFinalizedBlock) { this.callbacks.digestFinalizedBlock(this.blockCandidate); }
         } catch (error) {
             console.error(`Failed to broadcast new block candidate: ${error}`);
         }
->>>>>>> 40d27c17
-
         return true;
     }
     /** Aggregates transactions from mempool, creates a new block candidate, signs it and returns it */
