--- conflicted
+++ resolved
@@ -58,27 +58,14 @@
         const lp = lpStream(stream);
         try {
             const req = await lp.read({ maxSize: this.p2pNetworkMaxMessageSize });
-<<<<<<< HEAD
             const message = utils.serializer.rawData.fromBinary_v1(req.subarray());
-=======
-            const message = utils.compression.msgpack_Zlib.rawData.fromBinary_v1(req.subarray());
-
-            if (!message || !message.type) {
-                throw new Error('Invalid message format');
-            }
-
->>>>>>> 40d27c17
+            if (!message || !message.type) { throw new Error('Invalid message format'); }
+
             const response = await this.#handleMessage(message);
             await lp.write(utils.serializer.rawData.toBinary_v1(response));
         } catch (err) {
             this.logger.error({ error: err.message }, 'Error handling incoming stream');
-<<<<<<< HEAD
             await lp.write(utils.serializer.rawData.toBinary_v1({ status: 'error', message: err.message }));
-=======
-            await lp.write(
-                utils.compression.msgpack_Zlib.rawData.toBinary_v1({ status: 'error', message: err.message })
-            );
->>>>>>> 40d27c17
         } finally {
             await stream.close();
         }
