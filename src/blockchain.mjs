--- conflicted
+++ resolved
@@ -269,14 +269,9 @@
         const blockMiningTime = block.timestamp - block.posTimestamp;
 
         const diffAdjustment = finalDifficulty - difficulty;
-<<<<<<< HEAD
         const expectedMiningTime = blockMiningTime + (diffAdjustment * oneDiffPointTimeImpact); // FAKE */
         // need to clarify our requirements for the block score
          
-=======
-        const expectedMiningTime = blockMiningTime + (diffAdjustment * oneDiffPointTimeImpact); // FAKE
-
->>>>>>> 7c4ee22a
 
         // TODO: Implement a more sophisticated scoring mechanism
         // For now, we're using the block height as the score
