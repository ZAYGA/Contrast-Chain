import utils from './utils.mjs';
import { HashFunctions } from './conCrypto.mjs';
//import { Transaction_Builder, Validation } from './index.mjs';
import { Transaction_Builder } from './transaction.mjs';
import { Validation } from './validation.mjs';

/**
* @typedef {Object} BlockMiningData
* @property {number} index - The block height
* @property {number} difficulty - The difficulty of the block
* @property {number} timestamp - The timestamp of the block
*/
/**
* @param {number} index - The block height
* @param {number} difficulty - The difficulty of the block
* @param {number} timestamp - The timestamp of the block
* @returns {BlockMiningData}
 */
export const BlockMiningData = (index, difficulty, timestamp) => {
    return {
        index,
        difficulty,
        timestamp
    };
}

/**
* @typedef {Object} BlockData
* @property {number} index - The index of the block
* @property {number} supply - The total supply before the coinbase reward
* @property {number} coinBase - The coinbase reward
* @property {number} difficulty - The difficulty of the block
* @property {number} legitimacy - The legitimacy of the validator who created the block candidate
* @property {string} prevHash - The hash of the previous block
* @property {Transaction[]} Txs - The transactions in the block
* @property {number} posTimestamp - The timestamp of the block creation
* @property {number | undefined} timestamp - The timestamp of the block
* @property {string | undefined} hash - The hash of the block
* @property {number | undefined} nonce - The nonce of the block
*/
/**
 * @param {number} index - The index of the block
 * @param {number} supply - The total supply before the coinbase reward
 * @param {number} coinBase - The coinbase reward
 * @param {number} difficulty - The difficulty of the block
 * @param {string} prevHash - The hash of the previous block
 * @param {Transaction[]} Txs - The transactions in the block
 * @param {number | undefined} timestamp - The timestamp of the block
 * @param {string | undefined} hash - The hash of the block
 * @param {number | undefined} nonce - The nonce of the block
 * @returns {BlockData}
 */
export const BlockData = (index, supply, coinBase, difficulty, legitimacy, prevHash, Txs, posTimestamp, timestamp, hash, nonce) => {
    return {
        index,
        supply,
        coinBase,
        difficulty,
        legitimacy,
        prevHash,
        Txs,

        // Proof of stake dependent
        posTimestamp, // timestamp of the block's creation
        
        // Proof of work dependent
        timestamp, // timestamp of the block's confirmation
        hash,
        nonce
    };
}

BlockData.fromJSON = function(json) {
    const data = typeof json === 'string' ? JSON.parse(json) : json;
    return BlockData(
        data.index,
        data.supply,
        data.coinBase,
        data.difficulty,
        data.prevHash,
        data.Txs, // Note: You might need to parse transactions individually if they're not already in the correct format
        data.timestamp,
        data.hash,
        data.nonce
    );
};
export class Block {
    /** 
     * @param {BlockData} blockData
     * @param {boolean} excludeCoinbaseAndPos
     */
    static async getBlockTxsHash(blockData, excludeCoinbaseAndPos = false) {
        const txsIDStrArray = blockData.Txs.map(tx => tx.id).filter(id => id);

        let firstTxIsCoinbase = blockData.Txs[0] ? Transaction_Builder.isCoinBaseOrFeeTransaction(blockData.Txs[0], 0) : false;
        if (excludeCoinbaseAndPos && firstTxIsCoinbase) { txsIDStrArray.shift(); }
        firstTxIsCoinbase = blockData.Txs[0] ? Transaction_Builder.isCoinBaseOrFeeTransaction(blockData.Txs[0], 0) : false;
        if (excludeCoinbaseAndPos && firstTxIsCoinbase) { txsIDStrArray.shift(); }

        const txsIDStr = txsIDStrArray.join('');
        return await HashFunctions.SHA256(txsIDStr);
    };
    /** @param {BlockData} blockData */
<<<<<<< HEAD
    static async calculateHash(blockData) {
        const blockSignatureHex = Block.getBlockStringToHash(blockData);
        const salt = blockData.nonce || crypto.randomBytes(16).toString('hex'); // Ensure salt is at least 16 bytes
    
        const newBlockHash = await utils.mining.hashBlockSignature(HashFunctions.Argon2, blockSignatureHex, salt);
=======
    static async getMinerHash(blockData) {
        if (typeof blockData.Txs[0].inputs[0] !== 'string') { throw new Error('Invalid coinbase nonce'); }
        const txsHash = await Block.getBlockTxsHash(blockData);
        const { index, supply, coinBase, difficulty, legitimacy, prevHash, posTimestamp } = blockData;
        const signatureStr = `${index}${supply}${coinBase}${difficulty}${legitimacy}${prevHash}${posTimestamp}${txsHash}`;
        const signatureHex = await HashFunctions.SHA256(signatureStr);

        const headerNonce = blockData.nonce;
        const coinbaseNonce = blockData.Txs[0].inputs[0];
        const nonce = `${headerNonce.Hex}${coinbaseNonce.Hex}`;

        const newBlockHash = await utils.mining.hashBlockSignature(HashFunctions.Argon2, signatureHex, nonce);
>>>>>>> 22bb4fa7
        if (!newBlockHash) { throw new Error('Invalid block hash'); }
        console.log(`Block hash: ${newBlockHash.hex}`);
        return { hex: newBlockHash.hex, bitsArrayAsString: newBlockHash.bitsArray.join('') };
    }
    /** @param {BlockData} blockData */
    static async getValidatorHash(blockData) {
        // posTx and coinbaseTx doesn't exist at this point, then we ensure that they are not included in the hash
        const txsHash = await Block.getBlockTxsHash(blockData, true);

        const { index, supply, coinBase, difficulty, legitimacy, prevHash, posTimestamp } = blockData;
        const signatureStr = `${index}${supply}${coinBase}${difficulty}${legitimacy}${prevHash}${posTimestamp}${txsHash}`;

        return await HashFunctions.SHA256(signatureStr);
    }
    /**
     * @param {BlockData} blockData
     * @param {Transaction} coinbaseTx
     */
    static setCoinbaseTransaction(blockData, coinbaseTx) {
        if (Transaction_Builder.isCoinBaseOrFeeTransaction(coinbaseTx, 0) === false) { console.error('Invalid coinbase transaction'); return false; }

        Block.removeExistingCoinbaseTransaction(blockData);
        blockData.Txs.unshift(coinbaseTx);
    }
    /** @param {BlockData} blockData */
    static removeExistingCoinbaseTransaction(blockData) {
        if (blockData.Txs.length === 0) { return; }

        const secondTx = blockData.Txs[1]; // if second tx isn't fee Tx : there is no coinbase
        if (!secondTx || !Transaction_Builder.isCoinBaseOrFeeTransaction(secondTx, 1)) { return; }

        const firstTx = blockData.Txs[0];
        if (firstTx && Transaction_Builder.isCoinBaseOrFeeTransaction(firstTx, 0)) { blockData.Txs.shift(); }
    }
    /** @param {BlockData} blockData - undefined if genesis block */
    static calculateNextCoinbaseReward(blockData) {
        if (!blockData) { throw new Error('Invalid blockData'); }

        const halvings = Math.floor( (blockData.index + 1) / utils.blockchainSettings.halvingInterval );
        const coinBase = Math.max( utils.blockchainSettings.blockReward / Math.pow(2, halvings), utils.blockchainSettings.minBlockReward );

        const maxSupplyWillBeReached = blockData.supply + coinBase >= utils.blockchainSettings.maxSupply;
        return maxSupplyWillBeReached ? utils.blockchainSettings.maxSupply - blockData.supply : coinBase;
    }
    /** @param {Transaction[]} Txs */
    static calculateTxsTotalFees(Txs) {
        // TODO - calculate the fee
        const fees = [];
        for (let i = 0; i < Txs.length; i++) {
            const Tx = Txs[i];
            const fee = Validation.calculateRemainingAmount(Tx, Transaction_Builder.isCoinBaseOrFeeTransaction(Tx, i));

            fees.push(fee);
        }

        const totalFees = fees.reduce((a, b) => a + b, 0);
        return totalFees;
    }
    /** @param {BlockData} blockData */
    static dataAsJSON(blockData) {
        return JSON.stringify(blockData);
    }
    /** @param {string} blockDataJSON */
    static blockDataFromJSON(blockDataJSON) {
<<<<<<< HEAD
        return BlockData.fromJSON(blockDataJSON);
=======
        const parsed = JSON.parse(blockDataJSON);
        //const Txs = Block.TransactionsFromJSON(parsed.Txs);
        const { index, supply, coinBase, difficulty, legitimacy, prevHash, Txs, posTimestamp, timestamp, hash, nonce } = parsed;
        /** @type {BlockData} */
        const blockData = BlockData(index, supply, coinBase, difficulty, legitimacy, prevHash, Txs, posTimestamp, timestamp, hash, nonce);
        
        return blockData;
>>>>>>> 22bb4fa7
    }

    /** @param {BlockData} blockData */
    static cloneBlockData(blockData) {
        const JSON = Block.dataAsJSON(blockData);
        return Block.blockDataFromJSON(JSON);
    }
}<|MERGE_RESOLUTION|>--- conflicted
+++ resolved
@@ -69,21 +69,6 @@
         nonce
     };
 }
-
-BlockData.fromJSON = function(json) {
-    const data = typeof json === 'string' ? JSON.parse(json) : json;
-    return BlockData(
-        data.index,
-        data.supply,
-        data.coinBase,
-        data.difficulty,
-        data.prevHash,
-        data.Txs, // Note: You might need to parse transactions individually if they're not already in the correct format
-        data.timestamp,
-        data.hash,
-        data.nonce
-    );
-};
 export class Block {
     /** 
      * @param {BlockData} blockData
@@ -101,13 +86,6 @@
         return await HashFunctions.SHA256(txsIDStr);
     };
     /** @param {BlockData} blockData */
-<<<<<<< HEAD
-    static async calculateHash(blockData) {
-        const blockSignatureHex = Block.getBlockStringToHash(blockData);
-        const salt = blockData.nonce || crypto.randomBytes(16).toString('hex'); // Ensure salt is at least 16 bytes
-    
-        const newBlockHash = await utils.mining.hashBlockSignature(HashFunctions.Argon2, blockSignatureHex, salt);
-=======
     static async getMinerHash(blockData) {
         if (typeof blockData.Txs[0].inputs[0] !== 'string') { throw new Error('Invalid coinbase nonce'); }
         const txsHash = await Block.getBlockTxsHash(blockData);
@@ -120,9 +98,8 @@
         const nonce = `${headerNonce.Hex}${coinbaseNonce.Hex}`;
 
         const newBlockHash = await utils.mining.hashBlockSignature(HashFunctions.Argon2, signatureHex, nonce);
->>>>>>> 22bb4fa7
         if (!newBlockHash) { throw new Error('Invalid block hash'); }
-        console.log(`Block hash: ${newBlockHash.hex}`);
+
         return { hex: newBlockHash.hex, bitsArrayAsString: newBlockHash.bitsArray.join('') };
     }
     /** @param {BlockData} blockData */
@@ -185,9 +162,6 @@
     }
     /** @param {string} blockDataJSON */
     static blockDataFromJSON(blockDataJSON) {
-<<<<<<< HEAD
-        return BlockData.fromJSON(blockDataJSON);
-=======
         const parsed = JSON.parse(blockDataJSON);
         //const Txs = Block.TransactionsFromJSON(parsed.Txs);
         const { index, supply, coinBase, difficulty, legitimacy, prevHash, Txs, posTimestamp, timestamp, hash, nonce } = parsed;
@@ -195,9 +169,7 @@
         const blockData = BlockData(index, supply, coinBase, difficulty, legitimacy, prevHash, Txs, posTimestamp, timestamp, hash, nonce);
         
         return blockData;
->>>>>>> 22bb4fa7
     }
-
     /** @param {BlockData} blockData */
     static cloneBlockData(blockData) {
         const JSON = Block.dataAsJSON(blockData);
